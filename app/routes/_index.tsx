--- conflicted
+++ resolved
@@ -2,12 +2,7 @@
 import { Link, useLoaderData, Await, useAsyncValue } from "@remix-run/react";
 import { createServerSupabase } from "~/utils/supabase.server";
 import { isOrganiser } from "~/utils/currentUser";
-<<<<<<< HEAD
-import { motion } from "framer-motion";
-=======
 import { motion, AnimatePresence } from "framer-motion";
-import { Suspense } from "react";
->>>>>>> 66b91b61
 import { 
   Trophy, Users,
   Award, Activity, Bell, Calendar, 
